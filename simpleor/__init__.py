--- conflicted
+++ resolved
@@ -7,11 +7,8 @@
 
 __author__ = """Lennart Damen"""
 __email__ = "lennart.damen@hotmail.com"
-<<<<<<< HEAD
 __version__ = "0.0.2"
-=======
-__version__ = "0.0.1"
->>>>>>> 548f3128
+
 
 logging.basicConfig(
     stream=sys.stdout,
