=====
Usage
=====

Scheduler
---------
With the scheduler you can optimize the assignment of tasks to agents.
All tasks have an integer duration, and all agents have an available schedule.
The scheduler tries to assign jobs to agents such that it maximizes the reward
of job execution, while respecting the schedule of the agents.

For example, suppose we have two tasks with a duration of 2 and 3.

.. code-block:: python

    task_durations = [2, 3]

For now, let's assume that for both tasks we get a reward of 5 if
we execute it:

.. code-block:: python

    task_rewards = [5, 5]

We also have two agents, which operate in the time interval [1, 2, ..., 5].
Agent 1 is available during the first two timeslots, agent 2 during the last three.

.. code-block:: python

    available_timeslots = [
        [True, True, False, False, False],
        [False, False, True, True, True],
    ]

We can immediately see that the optimal assignment is to assign the start of task 1 to
agent 1 in timeslot 1, and task 2 to operator 2 in timeslot 3. This may seem
trivial, but imagine having 1000 tasks and 100 agents!

Luckily, we can use the ScheduleSolver. You can:

- import the ``ScheduleSolver`` in your own code
- use the command line to read problem description files and write to a solution file.

Import in sourcecode
~~~~~~~~~~~~~~~~~~~~
You can import the schedule solver as follows:

.. code-block:: python

    from simpleor.scheduler import ScheduleSolver

    schedule_solver = ScheduleSolver(
        task_durations=task_durations,
        available_timeslots=available_timeslots,
        task_rewards=task_rewards
    )


Since we are now in programming language, we start counting from 0, not 1.
Calling .solve() on the ScheduleSolver instance will run an Integer Linear
Programming solver on the problem description.

.. code-block:: python

    schedule_solver.solve()

Now we can inspect the solution. The inspection returns a list.
Each element of the list is an assigned task, with the following fields:
task_id, agent_id, start_time, stop_time, task_duration

.. code-block:: python

    schedule_solver.get_solution(kind="native")

    [
        (0, 0, 0, 2, 2),
        (1, 1, 2, 5, 3),
    ]

You can also use ``kind="dataframe"``, in which case you get back a pandas
dataframe.

Command line
~~~~~~~~~~~~
In case you do not want to program in Python, you can use the command line.

<<<<<<< HEAD
.. code-block::

    $ scheduler --help``

    Usage: schedule [OPTIONS]

      Command Line Interface for scheduler

    Options:
      --durationsfile TEXT  Path to task_durations file
      --schedulefile TEXT   Path to available_schedule file
      --rewardsfile TEXT    Path to task rewards file (optional, default equal reward)
      --read TEXT           What kind of file to read (['csv', 'excel'])
      --solutiondir TEXT    Directory where the solution is written to
      --solutionfile TEXT   Filename of the solution
      --write TEXT          What kind of file to read (['csv', 'excel'])
      -v, --verbose TEXT    Verbosity level ['debug', 'info', 'warning', 'error',
                            'critical']
      --help                Show this message and exit.


=======
>>>>>>> fde430b5
First, you need to create two files.

- task_durations.csv, which should be a list of the task durations (in one column). The task durations should be integer.
- available_schedule.csv, where every row corresponds to an agent. A row corresponds to an agent, a column to a period.
  A 1 indicates the agent is available in that timeslot, a 0 means not available.

<<<<<<< HEAD
Optionally, you can have a task_rewards.csv file specifying the value
of executing a certain task. If you do not specify this file, the solver
will assume an equal reward for every task.

You can store these files anywhere you like. Save the paths to these files
=======
You can store these files anywhere you like. Store the paths to these files
>>>>>>> fde430b5
somewhere.

Next, open a terminal and type the following command (replace <TASK_DURATION_PATH>
and <AVAILABLE_SCHEDULE_PATH> with the paths you just stored):

.. code-block:: bash

    $ schedule --durationsfile <TASK_DURATION_PATH> --schedulefile <AVAILABLE_SCHEDULE_PATH>

By default, the solution will be stored in the data directory of the package. If you want
to store it somewhere else, add the following flag: ``--solutiondir <SOLUTION_DIRECTORY_PATH>``

By default, the name of the solution file is ``solution_cli.csv``. In case you want to
<<<<<<< HEAD
change it, add the flag ``--solutionfile solution_cli``
=======
change it, add the flag `--solutionfile solution_cli`
>>>>>>> fde430b5

Instead of csv, you can also use excel files. In that case, add the following
flag: ``--read excel`` or ``--write excel``


# TODO: matchmaker documentation!<|MERGE_RESOLUTION|>--- conflicted
+++ resolved
@@ -84,7 +84,6 @@
 ~~~~~~~~~~~~
 In case you do not want to program in Python, you can use the command line.
 
-<<<<<<< HEAD
 .. code-block::
 
     $ scheduler --help``
@@ -106,23 +105,17 @@
       --help                Show this message and exit.
 
 
-=======
->>>>>>> fde430b5
 First, you need to create two files.
 
 - task_durations.csv, which should be a list of the task durations (in one column). The task durations should be integer.
 - available_schedule.csv, where every row corresponds to an agent. A row corresponds to an agent, a column to a period.
   A 1 indicates the agent is available in that timeslot, a 0 means not available.
 
-<<<<<<< HEAD
 Optionally, you can have a task_rewards.csv file specifying the value
 of executing a certain task. If you do not specify this file, the solver
 will assume an equal reward for every task.
 
 You can store these files anywhere you like. Save the paths to these files
-=======
-You can store these files anywhere you like. Store the paths to these files
->>>>>>> fde430b5
 somewhere.
 
 Next, open a terminal and type the following command (replace <TASK_DURATION_PATH>
@@ -136,11 +129,8 @@
 to store it somewhere else, add the following flag: ``--solutiondir <SOLUTION_DIRECTORY_PATH>``
 
 By default, the name of the solution file is ``solution_cli.csv``. In case you want to
-<<<<<<< HEAD
 change it, add the flag ``--solutionfile solution_cli``
-=======
-change it, add the flag `--solutionfile solution_cli`
->>>>>>> fde430b5
+
 
 Instead of csv, you can also use excel files. In that case, add the following
 flag: ``--read excel`` or ``--write excel``
